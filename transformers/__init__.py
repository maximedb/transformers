--- conflicted
+++ resolved
@@ -74,11 +74,7 @@
 if is_torch_available():
     from .modeling_utils import (PreTrainedModel, prune_layer, Conv1D)
     from .modeling_auto import (AutoModel, AutoModelForSequenceClassification, AutoModelForQuestionAnswering,
-<<<<<<< HEAD
-                                AutoModelWithLMHead, AutoModelForTokenClassification)
-=======
-                                AutoModelWithLMHead, ALL_PRETRAINED_MODEL_ARCHIVE_MAP)
->>>>>>> 33adab2b
+                                AutoModelWithLMHead, AutoModelForTokenClassification, ALL_PRETRAINED_MODEL_ARCHIVE_MAP)
 
     from .modeling_bert import (BertPreTrainedModel, BertModel, BertForPreTraining,
                                 BertForMaskedLM, BertForNextSentencePrediction,
@@ -136,11 +132,7 @@
 if is_tf_available():
     from .modeling_tf_utils import TFPreTrainedModel, TFSharedEmbeddings, TFSequenceSummary, shape_list
     from .modeling_tf_auto import (TFAutoModel, TFAutoModelForSequenceClassification, TFAutoModelForQuestionAnswering,
-<<<<<<< HEAD
-                                   TFAutoModelWithLMHead, TFAutoModelForTokenClassification)
-=======
-                                   TFAutoModelWithLMHead, TF_ALL_PRETRAINED_MODEL_ARCHIVE_MAP)
->>>>>>> 33adab2b
+                                   TFAutoModelWithLMHead, TFAutoModelForTokenClassification, TF_ALL_PRETRAINED_MODEL_ARCHIVE_MAP)
 
     from .modeling_tf_bert import (TFBertPreTrainedModel, TFBertMainLayer, TFBertEmbeddings,
                                    TFBertModel, TFBertForPreTraining,
